--- conflicted
+++ resolved
@@ -6,17 +6,10 @@
 [Semantic Versioning](https://semver.org/spec/v2.0.0.html).
 
 ## [Unreleased]
-<<<<<<< HEAD
 ### Added
 - A blanket `impl<D, O, const CIPHERTEXT_SIZE: usize> ShieldedOutput<D, CIPHERTEXT_SIZE> for &O`
     where `D: Domain, O: ShieldedOutput<D, CIPHERTEXT_SIZE>`
 
-### Changed
-- `ShieldedOutput` has added method `cmstar`, which exposes the
-  `ExtractedCommitment` of the shielded output directly, in addition to the
-  byte encoding exposed by `ShieldedOutput::cmstar_bytes`. This is useful for
-  further generalizing scanning code.
-=======
 ### Changed
 - **Breaking change:** removed the constants `COMPACT_NOTE_SIZE`,
   `NOTE_PLAINTEXT_SIZE`, and `ENC_CIPHERTEXT_SIZE` as they are now
@@ -38,7 +31,10 @@
   `Option` of a reference instead of a copy.
 - Added a new `note_bytes` module with helper trait and struct to deal with note
   bytes data with abstracted underlying array size.
->>>>>>> 668ea44c
+- `ShieldedOutput` has added method `cmstar`, which exposes the
+  `ExtractedCommitment` of the shielded output directly, in addition to the
+  byte encoding exposed by `ShieldedOutput::cmstar_bytes`. This is useful for
+  further generalizing scanning code.
 
 ## [0.4.1] - 2024-12-06
 ### Added
